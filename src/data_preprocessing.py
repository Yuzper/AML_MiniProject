# src/data_preprocessing.py
"""Light‑weight preprocessing pipeline for the RAID anti‑AI‑text dataset.

Changes (2025‑04‑17)
-------------------
* **Fix** stratified splitting error when `model` column is a plain `Value`.
  We now create a temporary binary column `source_type` (human vs machine),
  encode it as a `ClassLabel`, and stratify on that. The column is removed
  before returning the splits.
* Minor: expose `--no-stratify` flag to allow purely random slicing when the
  user doesn't care about class balance.
"""
from __future__ import annotations

import argparse
import random
from pathlib import Path
from typing import Dict

import numpy as np
import tensorflow as tf
from datasets import Dataset, DatasetDict, load_dataset
from transformers import AutoTokenizer

# ---------------------------------------------------------------------------
# Reproducibility
# ---------------------------------------------------------------------------
RNG_SEED = 42
random.seed(RNG_SEED)
np.random.seed(RNG_SEED)
tf.random.set_seed(RNG_SEED)

# ---------------------------------------------------------------------------
# Download helpers
# ---------------------------------------------------------------------------

def _make_source_type(example):
    """Add a binary *source_type* column used for stratification."""
    example["source_type"] = "human" if example["model"] == "human" else "machine"
    return example


def download_data(
    *,
    local: bool = True,
    sample_size: int = 3_000,
    validation_fraction: float = 0.1,
    test_fraction: float = 0.1,
    stratify: bool = True,
) -> DatasetDict:
    """Return a DatasetDict with *train*, *val*, *test* splits.

    Parameters
    ----------
    local : bool
        If *True*, download only a slice of `raid/train` and derive in‑domain
        val & test. Otherwise pull the full authors' splits.
    stratify : bool
        If *True* and *local*, attempt stratified splitting on the temporary
        *source_type* column. Set to *False* to disable.
    """
    if local:
        print("▶ Local mode – downloading a small slice of raid/train")
        ds = load_dataset("liamdugan/raid", "raid", split=f"train[:{sample_size}]")

        if stratify:
            # Add binary column & encode as ClassLabel for stratification
            ds = ds.map(_make_source_type)
            ds = ds.class_encode_column("source_type")
            strat_col = "source_type"
        else:
            strat_col = None

        print("▶ Creating validation / test splits (stratified =", bool(strat_col), ")")
        tmp = ds.train_test_split(
            test_size=test_fraction,
            seed=RNG_SEED,
            stratify_by_column=strat_col,
        )
        train_val, test_ds = tmp["train"], tmp["test"]

        val_size = validation_fraction / (1.0 - test_fraction)
        tmp = train_val.train_test_split(
            test_size=val_size,
            seed=RNG_SEED,
            stratify_by_column=strat_col,
        )
        train_ds, val_ds = tmp["train"], tmp["test"]

        # Drop helper column if it was added
        if strat_col:
            train_ds = train_ds.remove_columns(strat_col)
            val_ds = val_ds.remove_columns(strat_col)
            test_ds = test_ds.remove_columns(strat_col)
        
        return DatasetDict(train=train_ds, val=val_ds, test=test_ds)

    # ───────────────────────── Production mode ─────────────────────────────
    print("▶ Production mode – pulling full official splits")
    # main training material
    train_ds = load_dataset("liamdugan/raid", "raid", split="train")
<<<<<<< HEAD
    val_ds = load_dataset("liamdugan/raid", "raid", split="extra")
    test_ds = load_dataset("liamdugan/raid", "raid_test", split="test")
=======
    val_ds   = load_dataset("liamdugan/raid", "raid", split="extra")

    # held‑out test set
    test_ds  = load_dataset("liamdugan/raid", "raid_test", split="test")

>>>>>>> 3cf0d916
    return DatasetDict(train=train_ds, val=val_ds, test=test_ds)


# ---------------------------------------------------------------------------
# Row‑level transforms
# ---------------------------------------------------------------------------

def prepare_text(example: Dict) -> Dict:
    if example.get("title") and example.get("generation"):
        example["text"] = f"{example['title'].strip()} {example['generation'].strip()}"
    return example


def encode_label(example, label_map=None):
    example["labels"] = np.int32(0 if example["model"] == "human" else 1)
    return example

def tokenize(example: Dict, tokenizer, max_length: int = 512) -> Dict:
    toks = tokenizer(
        example["text"],
        padding="max_length",
        truncation=True,
        max_length=max_length,
    )
    if "labels" in example:
        toks["labels"] = example["labels"]
    return toks


# ---------------------------------------------------------------------------
# tf.data conversion helper
# ---------------------------------------------------------------------------

def build_tf_dataset(hf_ds: Dataset, batch_size: int = 16, shuffle: bool = True) -> tf.data.Dataset:
    """Convert a tokenised HF dataset into a `tf.data.Dataset`.

    Returns *(x_dict, y_tensor)* tuples when labels are present, otherwise just
    *x_dict* for the public `raid_test` split.
    """
    
    has_labels = "labels" in hf_ds.column_names
    cols = ["input_ids", "attention_mask"] + (["labels"] if has_labels else [])

    hf_ds.set_format("tensorflow", columns=cols)

    return hf_ds.to_tf_dataset(
        columns=["input_ids", "attention_mask"],
        label_cols=["labels"] if has_labels else None,
        shuffle=shuffle if has_labels else False,
        batch_size=batch_size,
    )


# ---------------------------------------------------------------------------
# Orchestrator
# ---------------------------------------------------------------------------

def preprocess_data(
    *,
    local: bool = True,
    sample_size: int = 3_000,
    validation_fraction: float = 0.1,
    test_fraction: float = 0.1,
    tokenizer_name: str = "bert-base-uncased",
    batch_size: int = 16,
    run_name: str = "raid_local",
    stratify: bool = True,
):
    splits = download_data(
        local=local,
        sample_size=sample_size,
        validation_fraction=validation_fraction,
        test_fraction=test_fraction,
        stratify=stratify,
    )

    print("✅ Splits loaded:")
    for name, ds in splits.items():
        print(f"  - {name}: {len(ds)} rows")


    tokenizer = AutoTokenizer.from_pretrained(tokenizer_name)
    out_root = Path("data/processed") / run_name

    for name, ds in splits.items():
        print(f"▶ Processing {name} split ({len(ds):,} rows)…")
        ds = ds.filter(lambda x: x["title"] is not None and x["generation"] is not None)
        ds = ds.map(prepare_text)

        if name != "test":
            ds = ds.map(encode_label)
            print(f"{name} labels -1 count:", sum(1 for x in ds if x["labels"] == -1))
            ds = ds.filter(lambda x: x["labels"] != -1)

        print("Before tokenizing:", ds.column_names)
        ds = ds.map(lambda ex: tokenize(ex, tokenizer), batched=False)
        print("After tokenizing:", ds.column_names)

        out_dir = out_root / name
        out_dir.mkdir(parents=True, exist_ok=True)
        ds.save_to_disk(out_dir.as_posix())

        tf_ds = build_tf_dataset(ds, batch_size=batch_size, shuffle=(name == "train"))

        tf.data.Dataset.save(tf_ds, (out_dir / "tf_dataset").as_posix())

    print("✅ All splits cached in", out_root.resolve())


# ---------------------------------------------------------------------------
# CLI
# ---------------------------------------------------------------------------

def _parse_args():
    ap = argparse.ArgumentParser("Preprocess RAID for BERT models")
    mode = ap.add_mutually_exclusive_group(required=True)
    mode.add_argument("--local", action="store_true", help="local debug mode")
    mode.add_argument("--prod", action="store_true", help="full dataset mode")

    ap.add_argument("--sample-size", type=int, default=3_000)
    ap.add_argument("--val-frac", type=float, default=0.1)
    ap.add_argument("--test-frac", type=float, default=0.1)
    ap.add_argument("--no-stratify", action="store_true")
    ap.add_argument("--tokenizer", default="bert-base-uncased")
    ap.add_argument("--batch-size", type=int, default=16)
    ap.add_argument("--run-name", default="raid_local")
    return ap.parse_args()


def main():  # pragma: no cover
    args = _parse_args()
    preprocess_data(
        local=args.local,
        sample_size=args.sample_size,
        validation_fraction=args.val_frac,
        test_fraction=args.test_frac,
        tokenizer_name=args.tokenizer,
        batch_size=args.batch_size,
        run_name=args.run_name,
        stratify=not args.no_stratify,
    )


if __name__ == "__main__":
    main()<|MERGE_RESOLUTION|>--- conflicted
+++ resolved
@@ -99,16 +99,11 @@
     print("▶ Production mode – pulling full official splits")
     # main training material
     train_ds = load_dataset("liamdugan/raid", "raid", split="train")
-<<<<<<< HEAD
-    val_ds = load_dataset("liamdugan/raid", "raid", split="extra")
-    test_ds = load_dataset("liamdugan/raid", "raid_test", split="test")
-=======
     val_ds   = load_dataset("liamdugan/raid", "raid", split="extra")
 
     # held‑out test set
     test_ds  = load_dataset("liamdugan/raid", "raid_test", split="test")
 
->>>>>>> 3cf0d916
     return DatasetDict(train=train_ds, val=val_ds, test=test_ds)
 
 
